# Condition bar calculation functions for use with Home Meteogram Display Script
import statistics
from datetime import timedelta, datetime
import pytz
from functions_weather import get_date_times, get_temperatures, get_humidities, get_precip_probs


# Cluster function used to find stormy and frosty parts of the forecast
def cluster(indices):
    if len(indices) > 0:
        groups = [[indices[0]]]
        for x in indices[1:]:
            if x - groups[-1][-1] <= 1:
                groups[-1].append(x)
            else:
                groups.append([x])
        return groups
    else:
        return []


# Given a set of indices and the full set of datetimes that the indices index, cluster the indices, then calculate an
# effective start and end time for each cluster. This goes halfway to the previous and next timestamp.
# For example, given input indices [1,2,3,7,8,9] and for simplicity, date_times [0,1,2,3,4,5,6,7,8,9,10,11]
# this function should return [{start=0.5, end=3.5}, {start=6.5, end=9.5}]
def cluster_and_get_start_end_times(indices, all_date_times):
    output = []
    clusters = cluster(indices)
    for cl in clusters:
        start_time_step = all_date_times[cl[0]] - all_date_times[cl[0] - 1] if (cl[0] != 0) else 0
        start_time = all_date_times[cl[0]] - (start_time_step / 2.0)
        end_time_step = all_date_times[cl[len(cl) - 1]] - all_date_times[cl[len(cl) - 1] + 1] if (
                cl[len(cl) - 1] < len(all_date_times) - 1) else 0
        end_time = all_date_times[cl[len(cl) - 1]] + (end_time_step / 2.0)
        output.append(dict(start=start_time, end=end_time))
    return output


# Given a set of event bars, and a new bar, count how many of the set are overlapped by the new one
def count_overlapping_bars(bars, new_bar):
    count = 0
    for test_bar in bars:
        latest_start = max(new_bar["start"], test_bar["start"])
        earliest_end = min(new_bar["end"], test_bar["end"])
        if earliest_end - latest_start > timedelta(0):
            count += 1
    return count


# Given a set of event bars, calculate how many of them are present at the given time
def count_bars_at_time(bars, time):
    return sum(1 for b in bars if b["start"] < time < b["end"])


# Given a set of event bars, calculate the maximum number of simultaneous ones, i.e. the number of
# lines that would be required to display them all without overlap
def count_max_bars_at_time(bars):
<<<<<<< HEAD
    if len(bars) > 0:
=======
    if bars:
>>>>>>> e6591ba1
        first_event_start = min(map(lambda b: b["start"], bars))
        first_event_end = max(map(lambda b: b["end"], bars))
        duration = first_event_end - first_event_start
        hour_count = duration.days * 24 + duration.seconds // 3600
        max_simultaneous_events = 0
        for test_time in (first_event_start + timedelta(hours=n) for n in range(hour_count)):
            simultaneous_events = count_bars_at_time(bars, test_time)
            max_simultaneous_events = max(max_simultaneous_events, simultaneous_events)
        return max_simultaneous_events
    else:
        return 0


# Get a list of datetime blocks that are considered stormy. A list will be returned where each
# entry is a dict with "start" and "end" datetimes provided.
def get_stormy_blocks(forecast, config):
    stormy_indices = [i for i in range(len(forecast)) if forecast[i].is_stormy(config)]
    return cluster_and_get_start_end_times(stormy_indices, get_date_times(forecast))


# Get a list of datetime blocks that are considered frosty. A list will be returned where each
# entry is a dict with "start" and "end" datetimes provided.
def get_frosty_blocks(forecast, config):
    frosty_indices = [i for i in range(len(forecast)) if forecast[i].is_frosty(config)]
    return cluster_and_get_start_end_times(frosty_indices, get_date_times(forecast))


# Generate a list of condition bars representing frosty conditions
def generate_frost_condition_bars(forecast, config):
    condition_bars = []
    for c in get_frosty_blocks(forecast, config):
        condition_bars.append(dict(text="Frost", start=c.start, end=c.end,
                                   color=config["style"]["frost_color"]))
    return condition_bars


# Generate a list of condition bars representing stormy conditions
def generate_storm_condition_bars(forecast, config):
    condition_bars = []
    for c in get_stormy_blocks(forecast, config):
        condition_bars.append(dict(text="Storm", start=c.start, end=c.end,
                                   color=config["style"]["storm_color"]))
    return condition_bars


# Generate a list of condition bars representing good laundry days
def generate_laundry_day_condition_bars(forecast, config, dates, sun):
    condition_bars = []
    for day in dates:
        # Start time for laundry is sunrise or our "hanging out" time, whichever is later.
        # End time is sunset.
        laundry_start_time = max(sun.get_sunrise_time(day),
                                 pytz.utc.localize(datetime.combine(day, datetime.min.time()))
                                 + timedelta(hours=config["laundry_day"]["hang_out_time"]))
        laundry_dry_time = laundry_start_time + timedelta(hours=config["laundry_day"]["min_hours_daylight"])
        laundry_end_time = sun.get_sunset_time(day)

        if laundry_dry_time <= laundry_end_time:
            # Enough hours daylight, extract indices during the drying period
            drying_indices = [i for i in range(len(forecast)) if
                              laundry_start_time <= forecast[i].time <= laundry_dry_time]
            if len(drying_indices) > 0:
                mean_temp = statistics.mean([get_temperatures(forecast)[i] for i in drying_indices])
                mean_humidity = statistics.mean([get_humidities(forecast)[i] for i in drying_indices])
                max_precip_prob = max([get_precip_probs(forecast)[i] for i in drying_indices])

                # Check logic for being a good laundry day. If so, add the condition bar
                if mean_temp >= config["laundry_day"]["min_average_temp"] and \
                        mean_humidity <= config["laundry_day"]["max_average_humidity"] and \
                        max_precip_prob <= config["laundry_day"]["max_precip_prob"]:
                    # Build up the list
                    condition_bars.append(dict(text="Laundry Day",
                                               start=sun.get_sunrise_time(day),
                                               end=sun.get_sunset_time(day),
                                               color=config["style"]["laundry_day_color"]))
    return condition_bars<|MERGE_RESOLUTION|>--- conflicted
+++ resolved
@@ -55,11 +55,7 @@
 # Given a set of event bars, calculate the maximum number of simultaneous ones, i.e. the number of
 # lines that would be required to display them all without overlap
 def count_max_bars_at_time(bars):
-<<<<<<< HEAD
     if len(bars) > 0:
-=======
-    if bars:
->>>>>>> e6591ba1
         first_event_start = min(map(lambda b: b["start"], bars))
         first_event_end = max(map(lambda b: b["end"], bars))
         duration = first_event_end - first_event_start
